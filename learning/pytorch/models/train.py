import torch
import torch.nn as nn
import sys
sys.path.append('..')
import common_libs.utilities as ut
import torch.autograd as autograd
import torch.optim as optim
import math
import numpy as np
import os
import gc
import psutil
from tqdm import tqdm
import time
import torch
from torch import nn

def memReport():
    num_obj = 0
    for obj in gc.get_objects():
        if torch.is_tensor(obj) or (hasattr(obj, 'data') and torch.is_tensor(obj.data)):
            num_obj += 1
    print 'num_obj ' + str(num_obj)

def cpuStats():
        print(sys.version)
        print(psutil.cpu_percent())
        print(psutil.virtual_memory())  # physical memory usage
        pid = os.getpid()
        py = psutil.Process(pid)
        memoryUse = py.memory_info()[0] / 2. ** 30  # memory use in GB...I think
        print('memory GB:', memoryUse)




class Train():

    """
    Performs training and validation for the models listed above
    """

    def __init__(self,
                 model,
                 data,
                 epochs = 3,
                 batch_size = 1000,
                 tolerance = 25,
                 epoch_len_div = 1,
                 saves_per_epoch = 5,
                 lr = 0.001,
                 momentum = 0.9,
                 clip = 2,
                 opt = 'SGD'
    ):
        self.model = model
        print self.model
        self.data = data
        self.lr = lr
        self.momentum = momentum
        self.clip = clip
        self.opt = opt
        if opt == 'SGD':
            self.optimizer = optim.SGD(self.model.parameters(), lr = lr, momentum = momentum)
        elif opt == 'Adam':
            self.optimizer = optim.Adam(self.model.parameters())
        else:
            print 'unknown optimizer...'
            exit(-1)

        #training parameters
        self.partition = (0, len(self.data.train))
        
        self.epochs = epochs
        self.batch_size = batch_size
        self.epoch_len_div = epoch_len_div

        #correctness
        self.tolerance = tolerance

        #for classification
        self.correct = 0

        #functions
        self.loss_fn = None
        self.print_fn = None
        self.correct_fn = None
        self.num_losses = None

        #for plotting
        self.per_epoch_loss = []
        self.loss = []

        #training checkpointing
        self.saves_per_epoch = saves_per_epoch


    """
    Print routines for predicted and target values.
    """
    def print_final(self,f,x,y):

        if x.shape != ():
            size = x.shape[0]
            for i in range(size):
                f.write('%f,%f ' % (x[i],y[i]))
            f.write('\n')
        else:
            f.write('%f,%f\n' % (x,y))

    def print_max(self,f,x,y):

        x = torch.argmax(x)
        y = torch.argmax(y)

        f.write('%d,%d\n' % (x.item(),y.item()))

    """
    correct example counting functions
    """
    def correct_classification(self,x,y):

        x = torch.argmax(x) + 1
        y = torch.argmax(y) + 1

        percentage = torch.abs(x - y) * 100.0 / y

        if percentage < self.tolerance:
            self.correct += 1

    def correct_regression(self,x,y):

        if x.shape != ():
            x = x[-1]
            y = y[-1]

        percentage = torch.abs(x - y) * 100.0 / (y + 1e-3)

        if percentage < self.tolerance:
            self.correct += 1

    def save_checkpoint(self, epoch, batch_num, filename):

        state_dict = {
            'epoch': epoch,
            'batch_num': batch_num,
            'model': self.model.state_dict(),
            'optimizer': self.optimizer.state_dict()
        }
        torch.save(state_dict, filename)

    def load_checkpoint(self, filename):

        state_dict = torch.load(filename)
        self.model.load_state_dict(state_dict['model'])
        self.optimizer.load_state_dict(state_dict['optimizer'])

        epoch = state_dict['epoch']
        batch_num = state_dict['batch_num']

        return (epoch, batch_num)

    def __call__(self, id, partition) :
        self.partition = partition
        self.train()

    """
    Training loop - to do make the average loss for general
    """

    def train(self, savefile=None, loadfile=None):

        self.per_epoch_loss = []
        
        self.loss = []

        train_length = self.partition[1] - self.partition[0]

        # XXX: potentially drops self.batch_size - 1 elements
        # if train_length is not an even multiple
        epoch_len = (train_length // self.batch_size)
        epoch_len = epoch_len / self.epoch_len_div

        print 'start training...'
        print 'epochs ' + str(self.epochs)
        print "partition = (%d, %d)" % (self.partition)
        print 'epoch length ' + str(epoch_len)
        print 'batch size (sampled) ' + str(self.batch_size)

        restored_epoch = -1
        restored_batch_num = -1
        if loadfile != None:
            (restored_epoch, restored_batch_num) = self.load_checkpoint(loadfile)
            print 'starting from a checkpointed state... epoch %d batch_num %d' % (restored_epoch, restored_batch_num)


        for i in range(self.epochs):

            average_loss = [0] * self.num_losses
<<<<<<< HEAD
          
            epoch_start = time.time();

            for j in range(epoch_len):
 
                start = time.time()
=======

            for j in range(epoch_len):

>>>>>>> b79ab93d
                if i <= restored_epoch and j <= restored_batch_num:
                    continue

                self.data.generate_batch(self.batch_size, self.partition)

                average_loss_per_batch = [0] * self.num_losses
                self.correct = 0
 
                #zero out grads
                self.optimizer.zero_grad()

                loss = torch.FloatTensor([0]).squeeze()
              

                #we use batches of size one for actual training
                for batch_j, item in enumerate(self.data.batch):
<<<<<<< HEAD
                                       #get predicted value
=======

                    #zero out grads
                    self.optimizer.zero_grad()

                    #get predicted value
>>>>>>> b79ab93d
                    output = self.model(item)

                    #check if output is nan, if so return
                    isnan = torch.isnan(output)

                    if isnan.any():
                        print 'output nan detected, quit learning, please use the saved model...'
                        #also add the per epch loss to the main loss accumulation
                        self.loss.append(self.per_epoch_loss)
                        return


                    #target as a tensor
                    target = torch.FloatTensor([item.y]).squeeze()

                    #get the loss value
                    losses = self.loss_fn(output, target)

                    #check how many are correct
                    self.correct_fn(output, target)

<<<<<<< HEAD
=======

>>>>>>> b79ab93d
                    #accumulate the losses
                    for c,l in enumerate(losses):
                        item_num = j * self.batch_size + batch_j
                        average_loss[c] = (average_loss[c] * item_num + l.item()) / (item_num + 1)
                        average_loss_per_batch[c] = (average_loss_per_batch[c] * batch_j  + l.item()) / (batch_j + 1)
<<<<<<< HEAD
                    
                    for loss_num in range(0,len(losses)):
                        loss = loss + losses[loss_num]
=======

                    loss = losses[0]
                    for loss_num in range(1,len(losses)):
                        loss += losses[loss_num]
>>>>>>> b79ab93d


                #propagate gradients
                loss.backward()

<<<<<<< HEAD
                #clip the gradients
                if self.clip != None:
                    torch.nn.utils.clip_grad_norm(self.model.parameters(), self.clip)
                
                for param in self.model.parameters():
                    isnan = torch.isnan(param.grad)
                    if isnan.any():
                        print 'gradient values are nan...'
                        #append the loss before returning
                        self.loss.append(self.per_epoch_loss)
                        return

                #optimizer step to update parameters
                self.optimizer.step()

                # remove refs; so the gc remove unwanted tensors
                # self.model.remove_refs(item)
                  
                end = time.time()    
=======
                    #clip the gradients
                    if self.clip != None:
                        torch.nn.utils.clip_grad_norm(self.model.parameters(), self.clip)

                    for param in self.model.parameters():
                        isnan = torch.isnan(param.grad)
                        if isnan.any():
                            print 'gradient values are nan...'
                            #append the loss before returning
                            self.loss.append(self.per_epoch_loss)
                            return

                    #optimizer step to update parameters
                    self.optimizer.step()

                    #remove refs; so the gc remove unwanted tensors
                    self.model.remove_refs(item)


>>>>>>> b79ab93d
                if savefile != None:
                    self.save_checkpoint(i,j,savefile)


                #per batch training messages
                p_str = 'PID: %d ' % ( os.getpid(), ) + str(i) + ' ' + str(j) + ' '
                for av in average_loss:
                    p_str += "%.4f" % (av,) + ' '
                for av in average_loss_per_batch:
                    p_str += "%.4f" % (av,) + ' '
                p_str += str(self.correct) + ' ' + str(self.batch_size)
                p_str += " time: %.2f" % (end-start, ) 
                print p_str
                
                #losses accumulation to visualize learning
                losses = []
                for av in average_loss:
                    losses.append(av)
                self.per_epoch_loss.append(losses)

                #change learning rates
                if self.correct_fn == self.correct_regression and self.opt != 'Adam':
                    if average_loss_per_batch[0] < 0.10 and self.lr > 0.00001:
                        print 'reducing learning rate....'
                        self.lr = self.lr * 0.1
                        print 'learning rate changed ' + str(self.lr)
                        for param_group in self.optimizer.param_groups:
                            param_group['lr'] = self.lr
<<<<<<< HEAD
                        
            epoch_end = time.time()
            print "Completed epoch %d  time: %s" % (i, epoch_end - epoch_start,)
=======

            print i
>>>>>>> b79ab93d

            #loss accumulation
            self.loss.append(self.per_epoch_loss)
            self.per_epoch_loss = []

            #learning rate changes
            self.lr = self.lr * 0.1
            print 'learning rate changed ' + str(self.lr)
            for param_group in self.optimizer.param_groups:
                param_group['lr'] = self.lr


        if savefile != None:
            print 'final model saved...'
            self.save_checkpoint(self.epochs - 1,epoch_len - 1,savefile)


    """
    Validation with a test set
    """

    def validate(self, resultfile, loadfile=None):


        if loadfile != None:
            print 'loaded from checkpoint for validation...'
            self.load_checkpoint(loadfile)

        f = open(resultfile,'w')

        self.correct = 0
        average_loss = [0] * self.num_losses
        actual = []
        predicted = []

        for j, item in enumerate(tqdm(self.data.test)):

            #print len(item.x)
            output = self.model(item)
            target = torch.FloatTensor([item.y]).squeeze()

            #get the target and predicted values into a list
            if self.correct_fn == self.correct_classification:
                actual.append((torch.argmax(target) + 1).data.numpy().tolist())
                predicted.append((torch.argmax(output) + 1).data.numpy().tolist())
            else:
                actual.append(target.data.numpy().tolist())
                predicted.append(output.data.numpy().tolist())

            self.print_fn(f, output, target)
            losses = self.loss_fn(output, target)
            self.correct_fn(output, target)

            #accumulate the losses
            loss = torch.zeros(1)
            for c,l in enumerate(losses):
                loss += l
                average_loss[c] = (average_loss[c] * j + l.item()) / (j + 1)

            if j % (len(self.data.test) / 100) == 0:
                p_str = str(j) + ' '
                for av in average_loss:
                    p_str += str(av) + ' '
                p_str += str(self.correct) + ' '
                print p_str

            #remove refs; so the gc remove unwanted tensors
            self.model.remove_refs(item)

        for loss in average_loss:
            f.write('loss - %f\n' % (loss))
        f.write('%f,%f\n' % (self.correct, len(self.data.test)))

        print average_loss, self.correct, len(self.data.test)
        f.close()

        return (actual, predicted)







<|MERGE_RESOLUTION|>--- conflicted
+++ resolved
@@ -196,19 +196,13 @@
 
         for i in range(self.epochs):
 
-            average_loss = [0] * self.num_losses
-<<<<<<< HEAD
-          
+            average_loss = [0] * self.num_losses          
             epoch_start = time.time();
 
             for j in range(epoch_len):
  
                 start = time.time()
-=======
-
-            for j in range(epoch_len):
-
->>>>>>> b79ab93d
+
                 if i <= restored_epoch and j <= restored_batch_num:
                     continue
 
@@ -225,15 +219,7 @@
 
                 #we use batches of size one for actual training
                 for batch_j, item in enumerate(self.data.batch):
-<<<<<<< HEAD
-                                       #get predicted value
-=======
-
-                    #zero out grads
-                    self.optimizer.zero_grad()
-
                     #get predicted value
->>>>>>> b79ab93d
                     output = self.model(item)
 
                     #check if output is nan, if so return
@@ -255,31 +241,20 @@
                     #check how many are correct
                     self.correct_fn(output, target)
 
-<<<<<<< HEAD
-=======
-
->>>>>>> b79ab93d
                     #accumulate the losses
                     for c,l in enumerate(losses):
                         item_num = j * self.batch_size + batch_j
                         average_loss[c] = (average_loss[c] * item_num + l.item()) / (item_num + 1)
                         average_loss_per_batch[c] = (average_loss_per_batch[c] * batch_j  + l.item()) / (batch_j + 1)
-<<<<<<< HEAD
-                    
+
                     for loss_num in range(0,len(losses)):
                         loss = loss + losses[loss_num]
-=======
-
-                    loss = losses[0]
-                    for loss_num in range(1,len(losses)):
-                        loss += losses[loss_num]
->>>>>>> b79ab93d
+
 
 
                 #propagate gradients
                 loss.backward()
 
-<<<<<<< HEAD
                 #clip the gradients
                 if self.clip != None:
                     torch.nn.utils.clip_grad_norm(self.model.parameters(), self.clip)
@@ -299,30 +274,9 @@
                 # self.model.remove_refs(item)
                   
                 end = time.time()    
-=======
-                    #clip the gradients
-                    if self.clip != None:
-                        torch.nn.utils.clip_grad_norm(self.model.parameters(), self.clip)
-
-                    for param in self.model.parameters():
-                        isnan = torch.isnan(param.grad)
-                        if isnan.any():
-                            print 'gradient values are nan...'
-                            #append the loss before returning
-                            self.loss.append(self.per_epoch_loss)
-                            return
-
-                    #optimizer step to update parameters
-                    self.optimizer.step()
-
-                    #remove refs; so the gc remove unwanted tensors
-                    self.model.remove_refs(item)
-
-
->>>>>>> b79ab93d
+
                 if savefile != None:
                     self.save_checkpoint(i,j,savefile)
-
 
                 #per batch training messages
                 p_str = 'PID: %d ' % ( os.getpid(), ) + str(i) + ' ' + str(j) + ' '
@@ -348,14 +302,10 @@
                         print 'learning rate changed ' + str(self.lr)
                         for param_group in self.optimizer.param_groups:
                             param_group['lr'] = self.lr
-<<<<<<< HEAD
-                        
+    
             epoch_end = time.time()
             print "Completed epoch %d  time: %s" % (i, epoch_end - epoch_start,)
-=======
-
-            print i
->>>>>>> b79ab93d
+
 
             #loss accumulation
             self.loss.append(self.per_epoch_loss)
