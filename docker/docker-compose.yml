version: '3.3'

services:
   db:
     container_name: ithemal_mysql
     image: mysql:5.7
     volumes:
       - db_data:/var/lib/mysql
     restart: always
     environment:
       MYSQL_ROOT_PASSWORD: ithemal
       MYSQL_DATABASE: ithemal

   ithemal:
     container_name: ithemal
     depends_on:
       - db
     volumes:
       - type: bind
         source: ..
         target: /home/ithemal/ithemal
       - type: bind
         source: /tmp/.X11-unix
         target: /tmp/.X11-unix
     image: ithemal:latest
     tty: true
     environment:
       MYSQL_HOST: db
       MYSQL_TCP_PORT: 3306
       HISTFILE: /home/ithemal/ithemal/docker/.docker_bash_history
       ITHEMAL_HOME: /home/ithemal/ithemal
<<<<<<< HEAD
       DYNAMORIO_HOME: /home/ithemal/DynamoRIO-Linux-7.0.0-RC1
       DISPLAY: ${HOSTNAME}:0
=======
>>>>>>> 9cec6462
     ports:
       - "8888:8888"

volumes:
    db_data:<|MERGE_RESOLUTION|>--- conflicted
+++ resolved
@@ -29,11 +29,7 @@
        MYSQL_TCP_PORT: 3306
        HISTFILE: /home/ithemal/ithemal/docker/.docker_bash_history
        ITHEMAL_HOME: /home/ithemal/ithemal
-<<<<<<< HEAD
-       DYNAMORIO_HOME: /home/ithemal/DynamoRIO-Linux-7.0.0-RC1
        DISPLAY: ${HOSTNAME}:0
-=======
->>>>>>> 9cec6462
      ports:
        - "8888:8888"
 
